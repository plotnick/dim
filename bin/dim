--- conflicted
+++ resolved
@@ -3,14 +3,8 @@
 
 """A window manager for the X window system."""
 
-<<<<<<< HEAD
 from locale import setlocale, LC_ALL
-from os import (close, dup, dup2, execlp, execv, fork, kill,
-=======
-from collections import deque
-from locale import getpreferredencoding, setlocale, LC_ALL
 from os import (close, dup, dup2, execlp, execv, execvp, fork, kill,
->>>>>>> e38d7000
                 openpty, ttyname, wait)
 from termios import tcgetattr, tcsetattr, ECHO, TCSADRAIN
 from traceback import print_exception
@@ -366,24 +360,14 @@
         print "Version 0.1"
         sys.exit(0)
     elif options.tagset_spec:
-<<<<<<< HEAD
         update_tagset(options.display, *decode_argv([options.tagset_spec]))
-        exit(0)
-    elif options.exit:
-        wm_exit(options.display)
-        exit(0)
-    elif options.command:
-        wm_exit(options.display, decode_argv(options.command))
-        exit(0)
-=======
-        update_tagset(options.display,
-                      unicode(options.tagset_spec,
-                              getpreferredencoding(False)))
         sys.exit(0)
     elif options.exit:
         wm_exit(options.display)
         sys.exit(0)
->>>>>>> e38d7000
+    elif options.command:
+        wm_exit(options.display, decode_argv(options.command))
+        sys.exit(0)
 
     # Put the display in the environment for the benefit of our children.
     if options.display:
