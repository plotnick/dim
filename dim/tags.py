# -*- mode: Python; coding: utf-8 -*-

"""Client windows may be assigned zero or more "tags" via a list of X atoms
stored in a property on that window. Each tag thus implicitly defines a set
of clients, called a "tagset". By combining tagsets in various ways, the
user may specify exactly the set of clients they wish to see at any given
time. Tags thus serve a purpose similar to virtual desktops, but with a
great deal more flexibility."""

from __future__ import unicode_literals

from collections import defaultdict
import logging
import re

from xcb.xproto import *

from atom import AtomCache
from manager import WindowManager
from properties import PropertyDescriptor, AtomList, WMState

__all__ = ["SpecSyntaxError", "parse_tagset_spec", "send_tagset_expr",
           "TagManager"]

log = logging.getLogger("tags")

class TagMachineError(Exception):
    pass

class TagMachine(object):
    """A small virtual stack machine for operating on tagsets.

    The operations of the machine are simply its one-argument methods.
    For flexibility and ease of testing, the format of the instruction
    stream is configurable at machine-initialization time; e.g., a window
    manger might use atoms, whereas a test might use simple strings.
    Objects in the instruction stream that are not registered as opcodes
    are taken to be tagset names, the contents of which are implicitly
    pushed onto the stack."""

    def __init__(self, clients, tagsets, opcodes={}, wild=None,
                 default_tagset=lambda tag: []):
        self.clients = clients
        self.tagsets = tagsets
        self.opcodes = dict((code, getattr(self, name))
                            for code, name in opcodes.items())
        self.wild = wild
        self.default_tagset = default_tagset

        self.ip = iter([])
        self.stack = []
        self.push = self.stack.append
        self.pop = self.stack.pop

    def tagset(self, tag):
        self.push(self.tagsets.get(tag) or set(self.default_tagset(tag)))

    def run(self, instructions):
        self.ip = iter(instructions)
        for x in self.ip:
            op = self.opcodes.get(x, None)
            if op:
                op()
            else:
                self.tagset(x)
        if self.stack:
            log.debug("Tagset stack: %r.", self.stack)

    def nop(self):
        pass

    def dup(self):
        self.push(self.stack[-1])

    def swap(self):
        x, y = self.pop(), self.pop()
        self.push(x)
        self.push(y)

    def clear(self):
        if self.stack:
            log.debug("Discarding %d elements from stack.", len(self.stack))
            del self.stack[:]

    def quote(self):
        self.push(next(self.ip))

    def begin(self):
        """Pull instructions off the instruction stream until a matching end
        is found, and push a list containing the instructions so collected."""
        l = []
        while True:
            x = next(self.ip)
            op = self.opcodes.get(x, None)
            if op == self.end:
                break
            elif op == self.begin:
                self.begin()
                x = self.pop()
            l.append(x)
        self.push(l)

    def end(self):
        # List endings are actually handled in begin.
        raise TagMachineError("unexpected list end")

    def assign(self):
        value = self.pop()
        name = self.pop()
        if isinstance(value, set):
            # Tagset assignment.
            self.opcodes.pop(name, None)
            self.tagsets[name] = set(value)
            self.tagset(name)
        elif isinstance(value, list):
            # Procedure assignment.
            self.tagsets.pop(name, None)
            self.opcodes[name] = lambda: self.run(value)
            self.run(value)
        else:
            raise TagMachineError("invalid assignment")

    def union(self):
        self.push(self.pop() | self.pop())

    def intersection(self):
        self.push(self.pop() & self.pop())

    def difference(self):
        x, y = self.pop(), self.pop()
        self.push(y - x)

    def complement(self):
        self.all_clients()
        self.swap()
        self.difference()

    def show(self):
        if self.wild:
            self.push(self.tagsets.get(self.wild, set()))
            self.union()
        self.dup()
        self.complement()
        for client in self.pop():
            client.iconify()
        for client in self.pop():
            client.normalize()
        self.clear()

    def all_tags(self):
        self.push(reduce(set.union, self.tagsets.values(), set()))

    def all_clients(self):
        self.push(set(self.clients.values()))

    def empty_set(self):
        self.push(set())

    def current_set(self):
        self.push(set(client
                      for client in self.clients.values()
                      if client.wm_state == WMState.NormalState))

# Sequences of tag machine instructions will generally be provided by the
# user in the form of infix expressions which we call tagset specifications.
# Such expressions are tokenized, parsed, converted to postfix, and then
# encoded as operations for the tag machine.

class SpecSyntaxError(Exception):
    pass

operator_tokens = {}

class OpTokenClass(type):
    def __new__(metaclass, name, bases, namespace):
        cls = super(OpTokenClass, metaclass).__new__(metaclass, name,
                                                     bases, namespace)
        if "str_symbol" in namespace and "unicode_symbol" in namespace:
            operator_tokens[namespace["str_symbol"]] = cls
            operator_tokens[namespace["unicode_symbol"]] = cls
        return cls

class OpToken(object):
    """For convenience and aesthetic reasons, most operators have both
    an ASCII and a non-ASCII Unicode character representation, which are
    treated identically by the tokenizer.

    They also each have a representation as an atom. The atom names must
    correspond with the opcodes established for the virtual tag machine."""

    __metaclass__ = OpTokenClass

    def __str__(self):
        return self.str_symbol

    def __unicode__(self):
        return self.unicode_symbol

    def __eq__(self, other):
        return (str(self) == other if isinstance(other, str) else
                unicode(self) == other if isinstance(other, unicode) else
                type(self) == type(other) if isinstance(other, OpToken) else
                False)

    def __ne__(self, other):
        return not (self == other)

class Assign(OpToken):
    str_symbol = "="
    unicode_symbol = "="
    atom = "_DIM_TAGSET_ASSIGN"

class Begin(OpToken):
    str_symbol = "{"
    unicode_symbol = "{"
    atom = "_DIM_TAGSET_BEGIN"

class End(OpToken):
    str_symbol = "}"
    unicode_symbol = "}"
    atom = "_DIM_TAGSET_END"

class Quote(OpToken):
    str_symbol = "'"
    unicode_symbol = "'"
    atom = "_DIM_TAGSET_QUOTE"

class Union(OpToken):
    str_symbol = "|"
    unicode_symbol = "∪"
    atom = "_DIM_TAGSET_UNION"

class Intersection(OpToken):
    str_symbol = "&"
    unicode_symbol = "∩"
    atom = "_DIM_TAGSET_INTERSECTION"

class Difference(OpToken):
    str_symbol = "\\"
    unicode_symbol = "∖"
    atom = "_DIM_TAGSET_DIFFERENCE"

class Complement(OpToken):
    str_symbol = "~"
    unicode_symbol = "∁"
    atom = "_DIM_TAGSET_COMPLEMENT"

def tokenize(string,
             whitespace=re.compile(r"\s*", re.UNICODE),
             tag=re.compile(r"([\w-]+|\*|∅|\.)", re.UNICODE)):
    """Yield tokens of a string representation of a tagset specification."""
    level = 0
    i = 0
    while i < len(string):
        # Skip over whitespace.
        m = whitespace.match(string, i)
        if m:
            i = m.end()

        m = tag.match(string, i)
        if m:
            yield m.group()
            i = m.end()
        elif string[i] == "(":
            yield "("
            level += 1
            i += 1
        elif string[i] == ")":
            yield ")"
            level -= 1
            i += 1
        elif string[i] in operator_tokens:
            yield operator_tokens[string[i]]()
            i += 1
        else:
            raise SpecSyntaxError("invalid token\n  %s\n  %*c" %
                                  (string, i + 1, "^"))
    if level != 0:
        raise SpecSyntaxError("unmatched parenthesis")

class Expr(object):
    """Base class for tagset specification expressions."""

    def postfix(self):
        return []

class Tag(Expr, unicode):
    """A Unicode string representing a tag (a terminal expression)."""

    def __repr__(self):
        return "%s(%s)" % (self.__class__.__name__, unicode.__repr__(self))

    def postfix(self):
        return [self]

class UnaryOp(Expr):
    """A prefix unary operator."""

    def __init__(self, op, arg):
        self.op = op
        self.arg = arg

    def __str__(self):
        return "(%s %s)" % (self.op, self.arg)

    def __repr__(self):
        return "%s(%r, %r)" % (self.__class__.__name__, self.op, self.arg)

    def postfix(self):
        return self.arg.postfix() + [self.op]

class BinOp(Expr):
    """An infix binary operator."""

    def __init__(self, op, lhs, rhs):
        self.op = op
        self.lhs = lhs
        self.rhs = rhs

    def __str__(self):
        return "(%s %s %s)" % (self.lhs, self.op, self.rhs)

    def __repr__(self):
        return "%s(%r, %r, %r)" % (self.__class__.__name__,
                                   self.op, self.lhs, self.rhs)
    def postfix(self):
        expr = []
        expr.extend(self.lhs.postfix())
        expr.extend(self.rhs.postfix())
        expr.append(self.op)
        return expr

class QuotedExpr(Expr):
    """A quoted expression."""

    def __init__(self, expr):
        self.expr = expr

    def __str__(self):
        return "'(%s)" % (self.expr,)

    def __repr__(self):
        return "%s(%r)" % (self.__class__.__name__, self.expr)

    def postfix(self):
        expr = [Quote()]
        expr.extend(self.expr.postfix())
        return expr

class ListExpr(Expr):
    """A list of sub-expressions."""

    def __init__(self, expr):
        self.expr = expr

    def __str__(self):
        return "{%s}" % (self.expr,)

    def __repr__(self):
        return "%s(%r)" % (self.__class__.__name__, self.expr)

    def postfix(self):
        expr = [Begin()]
        expr.extend(self.expr.postfix())
        expr.append(End())
        return expr

class SpecParser(object):
    """A recursive-descent parser for tagset specifications. Adapted from
    the partial grammar for the AWK language given in "The AWK Programming
    Language" by Alfred V. Aho, Brian W. Kernighan, and Peter J. Weinberger
    (Addison-Wesley, 1988)."""

    def parse(self, tokens):
        """Parse and return a tagset specification expression."""
        self.tokens = iter(tokens)
        self.advance()
        spec = self.spec()
        if self.token:
            raise SpecSyntaxError("trailing garbage: '%s'" % self.token)
        return spec

    def advance(self):
        """Get the next token from the token source and stash it in the token
        attribute. If there is no next token, None is used instead."""
        try:
            self.token = self.tokens.next()
        except StopIteration:
            self.token = None

    def eat(self, token):
        """Check that the current token matches the given one, and advance."""
        if self.token != token:
            raise SpecSyntaxError("expected '%s', got '%s'" %
                                  (token, self.token))
        self.advance()

    def spec(self):
        """spec → expr | tag = expr"""
        e = self.expr()
        if self.token == "=":
            if not isinstance(e, Tag):
                raise SpecSyntaxError("invalid assignment lhs '%s'" % e)
            op = self.token
            self.advance()
            e = BinOp(op, QuotedExpr(e), self.expr())
        return e

    def expr(self):
        """expr → term | term [∪∖] term"""
        e = self.term()
        while self.token == "∪" or self.token == "∖":
            op = self.token
            self.advance()
            e = BinOp(op, e, self.term())
        return e

    def term(self):
        """term → comp | comp ∩ comp"""
        e = self.comp()
        while self.token == "∩":
            op = self.token
            self.advance()
            e = BinOp(op, e, self.comp())
        return e

    def comp(self):
        """comp → fact | ∁ fact"""
        if self.token == "∁":
            op = self.token
            self.advance()
            return UnaryOp(op, self.fact())
        else:
            return self.fact()

    def fact(self):
        """fact → (expr) | {expr} | tag"""
        if self.token == "(":
            try:
                self.eat("(")
                return self.expr()
            finally:
                self.eat(")")
        elif self.token == "{":
            try:
                self.eat("{")
                return ListExpr(self.expr())
            finally:
                self.eat("}")
        elif isinstance(self.token, basestring):
            try:
                return Tag(self.token)
            finally:
                self.advance()
        else:
            raise SpecSyntaxError("unexpected token '%s'" % self.token)

def parse_tagset_spec(spec):
    """Tokenize and parse a tagset specification."""
    return SpecParser().parse(tokenize(spec)).postfix()

def send_tagset_expr(conn, expr, show=True, screen=None, atoms=None):
    """Given a tag machine expression, encode it as a list of atoms and
    send it to the window manager via a property on the root window."""
    def atom(x,
             atoms=atoms if atoms else AtomCache(conn),
             aliases={"*": "_DIM_ALL_TAGS",
                      ".": "_DIM_CURRENT_SET",
                      "∅": "_DIM_EMPTY_SET",
                      "0": "_DIM_EMPTY_SET"}):
        if isinstance(x, OpToken):
            x = x.atom
        else:
            x = aliases.get(x, x)
        return atoms.intern(x, "UTF-8")
    if show:
        expr += ["_DIM_TAGSET_SHOW"]
    screen = conn.pref_screen if screen is None else screen
    root = conn.get_setup().roots[screen].root
    conn.core.ChangeProperty(PropMode.Replace,
                             root,
                             atom("_DIM_TAGSET_EXPR"),
                             atom("ATOM"),
                             *AtomList(map(atom, expr)).change_property_args())

# Finally, we have a manager class that maintains the tagsets and tag machine.

class TagManager(WindowManager):
    tagset_expr = PropertyDescriptor("_DIM_TAGSET_EXPR", AtomList, [])

    def __init__(self, **kwargs):
        super(TagManager, self).__init__(**kwargs)

        self.tagsets = defaultdict(set) # sets of clients, indexed by tag
        opcodes = {None: "nop",
                   "_DIM_TAGSET_BEGIN": "begin",
                   "_DIM_TAGSET_END": "end",
                   "_DIM_TAGSET_QUOTE": "quote",
                   "_DIM_TAGSET_ASSIGN": "assign",
                   "_DIM_TAGSET_UNION": "union",
                   "_DIM_TAGSET_INTERSECTION": "intersection",
                   "_DIM_TAGSET_DIFFERENCE": "difference",
                   "_DIM_TAGSET_COMPLEMENT": "complement",
                   "_DIM_TAGSET_SHOW": "show",
                   "_DIM_ALL_TAGS": "all_tags",
                   "_DIM_EMPTY_SET": "empty_set",
                   "_DIM_CURRENT_SET": "current_set"}
        self.atoms.prime_cache(list(opcodes.keys()) + ["*"])
        self.tag_machine = TagMachine(self.clients, self.tagsets,
                                      dict((self.atoms[code], name)
                                           for code, name in opcodes.items()),
<<<<<<< HEAD
                                      wild=self.atoms["*"])
        self.register_property_change_handler("_DIM_TAGSET_EXPR",
                                              self.tagset_expr_changed)
=======
                                      wild=self.atoms["*"],
                                      default_tagset=self.default_tagset)
        self.properties.register_change_handler("_DIM_TAGSET_EXPR",
                                                self.tagset_expr_changed)
>>>>>>> 59b075ae

    def shutdown(self, *args):
        super(TagManager, self).shutdown(*args)
        for tagset in self.tagsets.values():
            assert not tagset

    def manage(self, window, adopted=False):
        client = super(TagManager, self).manage(window)
        if client:
            self.note_tags(client)
            client.register_property_change_handler("_DIM_TAGS",
                                                    self.tags_changed)
        return client

    def unmanage(self, client, **kwargs):
        self.forget_tags(client)
        client.unregister_property_change_handler("_DIM_TAGS",
                                                  self.tags_changed)
        super(TagManager, self).unmanage(client, **kwargs)

    def change_state(self, client, initial, final):
        super(TagManager, self).change_state(client, initial, final)

        # If a newly-normalized client doesn't have any tags yet,
        # try to copy the tags of the currently focused window.
        if (initial == WMState.WithdrawnState and
            final == WMState.NormalState and
            not client.dim_tags):
            focus = self.current_focus
            if focus and focus.wm_state == WMState.NormalState:
                tags = focus.dim_tags
                if tags:
                    log.debug("Auto-tagging client window 0x%x with tags [%s].",
                              client.window,
                              ", ".join(self.atoms.name(atom, "UTF-8")
                                        for atom in tags))
                    client.dim_tags = AtomList(tags[:])

    def default_tagset(self, tag):
        """Use the client's class name (ICCCM §4.1.2.5) as an implicit tag."""
        for client in self.clients.values():
            instance, class_name = tuple(client.properties.wm_class)
            if class_name and self.atoms.intern(class_name, "UTF-8") == tag:
                yield client

    def note_tags(self, client):
        for tag in client.dim_tags:
            log.debug("Adding client window 0x%x to tagset %s.",
                      client.window, self.atoms.name(tag, "UTF-8"))
            self.tagsets[tag].add(client)

<<<<<<< HEAD
        # We'll use the client's class name (ICCCM §4.1.2.5) as an implicit
        # tag. Note that this will not show up in the client's tags list,
        # since we're adding it directly to the tagset.
        instance, class_name = tuple(client.wm_class)
        if class_name:
            self.tagsets[self.atoms.intern(class_name, "UTF-8")].add(client)

=======
>>>>>>> 59b075ae
    def forget_tags(self, client):
        for tagset in self.tagsets.values():
            tagset.discard(client)

    def tags_changed(self, window, name, deleted, time):
        client = self.get_client(window, True)
        self.forget_tags(client)
        if not deleted:
            self.note_tags(client)

    def tagset_expr_changed(self, window, name, deleted, time):
        assert window == self.screen.root
        if deleted:
            return
        try:
<<<<<<< HEAD
            self.tag_machine.run(self.tagset_expr)
        except IndexError:
            log.warning("Stack underflow while evaluating tagset expression.")
=======
            self.tag_machine.run(self.properties.tagset_expr)
        except Exception as e:
            log.warning("Tag machine execution error: %s", e)
>>>>>>> 59b075ae
        self.ensure_focus(time=time)<|MERGE_RESOLUTION|>--- conflicted
+++ resolved
@@ -511,16 +511,10 @@
         self.tag_machine = TagMachine(self.clients, self.tagsets,
                                       dict((self.atoms[code], name)
                                            for code, name in opcodes.items()),
-<<<<<<< HEAD
-                                      wild=self.atoms["*"])
+                                      wild=self.atoms["*"],
+                                      default_tagset=self.default_tagset)
         self.register_property_change_handler("_DIM_TAGSET_EXPR",
                                               self.tagset_expr_changed)
-=======
-                                      wild=self.atoms["*"],
-                                      default_tagset=self.default_tagset)
-        self.properties.register_change_handler("_DIM_TAGSET_EXPR",
-                                                self.tagset_expr_changed)
->>>>>>> 59b075ae
 
     def shutdown(self, *args):
         super(TagManager, self).shutdown(*args)
@@ -562,7 +556,7 @@
     def default_tagset(self, tag):
         """Use the client's class name (ICCCM §4.1.2.5) as an implicit tag."""
         for client in self.clients.values():
-            instance, class_name = tuple(client.properties.wm_class)
+            instance, class_name = tuple(client.wm_class)
             if class_name and self.atoms.intern(class_name, "UTF-8") == tag:
                 yield client
 
@@ -572,16 +566,6 @@
                       client.window, self.atoms.name(tag, "UTF-8"))
             self.tagsets[tag].add(client)
 
-<<<<<<< HEAD
-        # We'll use the client's class name (ICCCM §4.1.2.5) as an implicit
-        # tag. Note that this will not show up in the client's tags list,
-        # since we're adding it directly to the tagset.
-        instance, class_name = tuple(client.wm_class)
-        if class_name:
-            self.tagsets[self.atoms.intern(class_name, "UTF-8")].add(client)
-
-=======
->>>>>>> 59b075ae
     def forget_tags(self, client):
         for tagset in self.tagsets.values():
             tagset.discard(client)
@@ -597,13 +581,7 @@
         if deleted:
             return
         try:
-<<<<<<< HEAD
             self.tag_machine.run(self.tagset_expr)
         except IndexError:
             log.warning("Stack underflow while evaluating tagset expression.")
-=======
-            self.tag_machine.run(self.properties.tagset_expr)
-        except Exception as e:
-            log.warning("Tag machine execution error: %s", e)
->>>>>>> 59b075ae
         self.ensure_focus(time=time)